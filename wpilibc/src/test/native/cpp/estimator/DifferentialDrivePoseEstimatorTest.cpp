--- conflicted
+++ resolved
@@ -88,13 +88,6 @@
     t += dt;
   }
 
-<<<<<<< HEAD
-  //EXPECT_LT(errorSum / (trajectory.TotalTime().to<double>() / dt.to<double>()),
-  //          0.2);
-  //EXPECT_LT(maxError, 0.4);
-}
-*/
-=======
   std::cout << "error sum "
             << errorSum /
                    (trajectory.TotalTime().to<double>() / dt.to<double>())
@@ -106,4 +99,4 @@
   //            0.2);
   //  EXPECT_NEAR(0.0, maxError, 0.4);
 }
->>>>>>> ce0a3738
+*/