evaluationDependsOn(':hal')
evaluationDependsOn(':ntcore')
evaluationDependsOn(':cscore')
evaluationDependsOn(':cameraserver')

ext {
    baseId = 'wpilibj'
    groupId = 'edu.wpi.first.wpilibj'
    devMain = 'edu.wpi.first.wpilibj.DevMain'
}

apply from: "${rootDir}/shared/java/javacommon.gradle"

def wpilibVersionFileInput = file("src/generate/WPILibVersion.java.in")
def wpilibVersionFileOutput = file("$buildDir/generated/java/edu/wpi/first/wpilibj/util/WPILibVersion.java")

task generateJavaVersion() {
    description = 'Generates the wpilib version class'
    group = 'WPILib'

    outputs.file wpilibVersionFileOutput
    inputs.file wpilibVersionFileInput

    if (wpilibVersioning.releaseMode) {
        outputs.upToDateWhen { false }
    }

    // We follow a simple set of checks to determine whether we should generate a new version file:
    // 1. If the release type is not development, we generate a new version file
    // 2. If there is no generated version number, we generate a new version file
    // 3. If there is a generated build number, and the release type is development, then we will
    //    only generate if the publish task is run.
    doLast {
        def version = wpilibVersioning.version.get()
        println "Writing version ${version} to $wpilibVersionFileOutput"

        if (wpilibVersionFileOutput.exists()) {
            wpilibVersionFileOutput.delete()
        }
        def read = wpilibVersionFileInput.text.replace('${wpilib_version}', version)
        wpilibVersionFileOutput.write(read)
    }
}

gradle.taskGraph.addTaskExecutionGraphListener { graph ->
    def willPublish = graph.hasTask(publish)
    if (willPublish) {
        generateJavaVersion.outputs.upToDateWhen { false }
    }
}

sourceSets.main.java.srcDir "${buildDir}/generated/java/"

compileJava {
    dependsOn generateJavaVersion
}

repositories {
    jcenter()
}

dependencies {
    implementation project(':hal')
    implementation project(':wpiutil')
    implementation project(':ntcore')
    implementation project(':cscore')
    implementation project(':cameraserver')
    testImplementation 'com.google.guava:guava:19.0'
    testImplementation 'org.mockito:mockito-core:2.27.0'
    devImplementation project(':hal')
    devImplementation project(':wpiutil')
    devImplementation project(':ntcore')
    devImplementation project(':cscore')
    devImplementation project(':cameraserver')
    devImplementation sourceSets.main.output
<<<<<<< HEAD

    implementation 'org.knowm.xchart:xchart:3.6.2'
=======
    testImplementation "org.knowm.xchart:xchart:3.2.2"
>>>>>>> ce0a3738
}

apply plugin: 'cpp'
apply plugin: 'edu.wpi.first.NativeUtils'
apply plugin: ExtraTasks
apply from: "${rootDir}/shared/config.gradle"

project(':').libraryBuild.dependsOn build

ext {
    sharedCvConfigs = [wpilibjDev: []]
    staticCvConfigs = [:]
    useJava = true
    useCpp = true
}

apply from: "${rootDir}/shared/opencv.gradle"

model {
    components {
        wpilibjDev(NativeExecutableSpec) {
            targetBuildTypes 'debug'
            sources {
                cpp {
                    source {
                        srcDirs 'src/dev/native/cpp'
                        include '**/*.cpp'
                    }
                    exportedHeaders {
                        srcDirs 'src/dev/native/include'
                    }
                }
            }
            binaries.all {
                lib project: ':ntcore', library: 'ntcore', linkage: 'shared'
                lib project: ':cscore', library: 'cscore', linkage: 'shared'
                lib project: ':wpiutil', library: 'wpiutil', linkage: 'shared'
                lib project: ':ntcore', library: 'ntcoreJNIShared', linkage: 'shared'
                lib project: ':cscore', library: 'cscoreJNIShared', linkage: 'shared'
                lib project: ':wpiutil', library: 'wpiutilJNIShared', linkage: 'shared'
                lib project: ':cameraserver', library: 'cameraserver', linkage: 'shared'
                project(':hal').addHalDependency(it, 'shared')
                project(':hal').addHalJniDependency(it)
                if (it.targetPlatform.name == nativeUtils.wpi.platforms.roborio) {
                    nativeUtils.useRequiredLibrary(it, 'netcomm_shared', 'chipobject_shared', 'visa_shared', 'ni_runtime_shared')
                }
            }
        }
    }
    tasks {
        def c = $.components
        project.tasks.create('runCpp', Exec) {
            group = 'WPILib'
            description = "Run the wpilibjDev executable"
            def found = false
            def systemArch = getCurrentArch()
            c.each {
                //println it.name
                if (it in NativeExecutableSpec && it.name == "wpilibjDev") {
                    it.binaries.each {
                        if (!found) {
                            def arch = it.targetPlatform.name
                            if (arch == systemArch) {
                                dependsOn it.tasks.install
                                commandLine it.tasks.install.runScriptFile.get().asFile.toString()
                                def filePath = it.tasks.install.installDirectory.get().toString() + File.separatorChar + 'lib'
                                test.dependsOn it.tasks.install
                                test.systemProperty 'java.library.path', filePath
                                test.environment 'LD_LIBRARY_PATH', filePath
                                test.workingDir filePath
                                run.dependsOn it.tasks.install
                                run.systemProperty 'java.library.path', filePath
                                run.environment 'LD_LIBRARY_PATH', filePath
                                run.workingDir filePath

                                found = true
                            }
                        }
                    }
                }
            }
        }
    }
}

def oldWpilibVersionFile = file('src/main/java/edu/wpi/first/wpilibj/util/WPILibVersion.java')

clean {
    delete oldWpilibVersionFile
}

test {
    testLogging {
        outputs.upToDateWhen {false}
        showStandardStreams = true
    }
}

apply from: "${rootDir}/shared/javaDesktopTestTask.gradle"<|MERGE_RESOLUTION|>--- conflicted
+++ resolved
@@ -73,12 +73,7 @@
     devImplementation project(':cscore')
     devImplementation project(':cameraserver')
     devImplementation sourceSets.main.output
-<<<<<<< HEAD
-
-    implementation 'org.knowm.xchart:xchart:3.6.2'
-=======
     testImplementation "org.knowm.xchart:xchart:3.2.2"
->>>>>>> ce0a3738
 }
 
 apply plugin: 'cpp'
