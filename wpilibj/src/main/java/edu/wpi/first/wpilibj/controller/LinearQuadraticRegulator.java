--- conflicted
+++ resolved
@@ -93,11 +93,6 @@
     this.m_A = A;
     this.m_B = B;
 
-<<<<<<< HEAD
-    var size = states.getNum() + inputs.getNum();
-    @SuppressWarnings("LocalVariableName")
-=======
->>>>>>> 46bbbbb6
     var Mcont = new SimpleMatrix(0, 0);
     var scaledA = m_A.times(dtSeconds);
     var scaledB = m_B.times(dtSeconds);
