--- conflicted
+++ resolved
@@ -192,33 +192,6 @@
   }
 
   /**
-<<<<<<< HEAD
-=======
-   * Returns an element of the control input vector u.
-   */
-  public double getU(int row) {
-    return m_u.get(row, 0);
-  }
-
-  /**
-   * Returns the feedforward component of the control input vector u.
-   */
-  public Matrix<I, N1> getUff() {
-    return m_uff;
-  }
-
-  /**
-   * Returns an element of the feedforward component of the control input vector
-   * u.
-   *
-   * @param row Row of u.
-   */
-  public double getUff(int row) {
-    return m_uff.get(row, 0);
-  }
-
-  /**
->>>>>>> 754f0075
    * Returns the reference vector r.
    */
   public Matrix<S, N1> getR() {
@@ -278,13 +251,7 @@
   @SuppressWarnings("ParameterName")
   public void update(Matrix<S, N1> x) {
     if (m_enabled) {
-<<<<<<< HEAD
       m_u = m_K.times(m_r.minus(x));
-=======
-      m_uff = new Matrix<>(m_discB.getStorage()
-            .solve((m_r.minus(m_discA.times(m_r))).getStorage()));
-      m_u = m_K.times(m_r.minus(x)).plus(m_uff);
->>>>>>> 754f0075
     }
   }
 
